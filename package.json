--- conflicted
+++ resolved
@@ -93,13 +93,9 @@
     "@typescript-eslint/parser": "^8.21.0",
     "cross-env": "^7.0.3",
     "cspell": "^8.8.3",
-<<<<<<< HEAD
     "diff": "^7.0.0",
-    "eslint": "^8.56.0",
+    "eslint": "^8.57.0",
     "fast-check": "^3.23.2",
-=======
-    "eslint": "^8.57.0",
->>>>>>> f9373373
     "glob": "^8.1.0",
     "husky": "^9.1.5",
     "jest": "^29.3.1",
