import { Address, beginCell, BitString, Cell, toNano } from "@ton/core";
import { paddedBufferToBits } from "@ton/core/dist/boc/utils/paddedBits";
import { crc32 } from "../utils/crc32";
import * as A from "../ast/ast";
import { evalConstantExpression } from "./constEval";
import { CompilerContext } from "../context/context";
import {
    idTextErr,
    TactCompilationError,
    TactConstEvalError,
    throwConstEvalError,
    throwInternalCompilerError,
} from "../error/errors";
import { AstUtil, getAstUtil } from "../ast/util";
import {
    getStaticConstant,
    getStaticFunction,
    getType,
    hasStaticConstant,
    hasStaticFunction,
} from "../types/resolveDescriptors";
import { getExpType } from "../types/resolveExpression";
import { showValue, TypeRef } from "../types/types";
import { defaultParser, getParser, Parser } from "../grammar/grammar";
import { dummySrcInfo, SrcInfo } from "../grammar";
import {
    eqExpressions,
    eqNames,
    FactoryAst,
    getAstFactory,
    idText,
    isSelfId,
} from "../ast/ast-helpers";
import { divFloor, modFloor } from "./util";
<<<<<<< HEAD
import { cloneNode } from "../ast/clone";
=======
import { sha256 } from "../utils/sha256";
>>>>>>> 524b030f

// TVM integers are signed 257-bit integers
const minTvmInt: bigint = -(2n ** 256n);
const maxTvmInt: bigint = 2n ** 256n - 1n;

// Range allowed in repeat statements
const minRepeatStatement: bigint = -(2n ** 256n); // Note it is the same as minimum for TVM
const maxRepeatStatement: bigint = 2n ** 31n - 1n;

// Util factory methods
// FIXME: pass util as argument
//const util = getAstUtil(getAstFactory());

// Throws a non-fatal const-eval error, in the sense that const-eval as a compiler
// optimization cannot be applied, e.g. to `let`-statements.
// Note that for const initializers this is a show-stopper.
export function throwNonFatalErrorConstEval(
    msg: string,
    source: SrcInfo,
): never {
    throwConstEvalError(
        `Cannot evaluate expression to a constant: ${msg}`,
        false,
        source,
    );
}

// Throws a fatal const-eval, meaning this is a meaningless program,
// so compilation should be aborted in all cases
function throwErrorConstEval(msg: string, source: SrcInfo): never {
    throwConstEvalError(
        `Cannot evaluate expression to a constant: ${msg}`,
        true,
        source,
    );
}

type EvalResult =
    | { kind: "ok"; value: A.AstLiteral }
    | { kind: "error"; message: string };

export function ensureInt(val: A.AstExpression): A.AstNumber {
    if (val.kind !== "number") {
        throwErrorConstEval(
            `integer expected, but got expression of kind '${val.kind}'`,
            val.loc,
        );
    }
    if (minTvmInt <= val.value && val.value <= maxTvmInt) {
        return val;
    } else {
        throwErrorConstEval(
            `integer '${showValue(val)}' does not fit into TVM Int type`,
            val.loc,
        );
    }
}

function ensureArgumentForEquality(val: A.AstLiteral): A.AstLiteral {
    switch (val.kind) {
        case "address":
        case "boolean":
        case "cell":
        case "null":
        case "number":
        case "simplified_string":
        case "slice":
            return val;
        case "struct_value":
            throwErrorConstEval(
                `struct ${showValue(val)} cannot be an argument to == operator`,
                val.loc,
            );
            break;
        default:
            throwInternalCompilerError("Unrecognized ast literal kind");
    }
}

export function ensureRepeatInt(val: A.AstExpression): A.AstNumber {
    if (val.kind !== "number") {
        throwErrorConstEval(
            `integer expected, but got expression of kind '${val.kind}'`,
            val.loc,
        );
    }
    if (minRepeatStatement <= val.value && val.value <= maxRepeatStatement) {
        return val;
    } else {
        throwErrorConstEval(
            `repeat argument '${showValue(val)}' must be a number between -2^256 (inclusive) and 2^31 - 1 (inclusive)`,
            val.loc,
        );
    }
}

export function ensureBoolean(val: A.AstExpression): A.AstBoolean {
    if (val.kind !== "boolean") {
        throwErrorConstEval(
            `boolean expected, but got expression of kind '${val.kind}'`,
            val.loc,
        );
    }
    return val;
}

export function ensureString(val: A.AstExpression): A.AstString {
    if (val.kind !== "string") {
        throwErrorConstEval(
            `string expected, but got expression of kind '${val.kind}'`,
            val.loc,
        );
    }
    return val;
}

export function ensureSimplifiedString(
    val: A.AstExpression,
): A.AstSimplifiedString {
    if (val.kind !== "simplified_string") {
        throwErrorConstEval(
            `simplified string expected, but got expression of kind '${val.kind}'`,
            val.loc,
        );
    }
    return val;
}

function ensureFunArity(
    arity: number,
    args: readonly A.AstExpression[],
    source: SrcInfo,
) {
    if (args.length !== arity) {
        throwErrorConstEval(
            `function expects ${arity} argument(s), but got ${args.length}`,
            source,
        );
    }
}

function ensureMethodArity(
    arity: number,
    args: readonly A.AstExpression[],
    source: SrcInfo,
) {
    if (args.length !== arity) {
        throwErrorConstEval(
            `method expects ${arity} argument(s), but got ${args.length}`,
            source,
        );
    }
}

export function evalUnaryOp(
    op: A.AstUnaryOperation,
    valOperand: A.AstLiteral,
    source: SrcInfo,
    util: AstUtil,
): A.AstLiteral {
    switch (op) {
        case "+":
            return ensureInt(valOperand);
        case "-": {
            const astNumber = ensureInt(valOperand);
            const result = -astNumber.value;
            return ensureInt(util.makeNumberLiteral(result, source));
        }
        case "~": {
            const astNumber = ensureInt(valOperand);
            const result = ~astNumber.value;
            return util.makeNumberLiteral(result, source);
        }
        case "!": {
            const astBoolean = ensureBoolean(valOperand);
            const result = !astBoolean.value;
            return util.makeBooleanLiteral(result, source);
        }
        case "!!":
            if (valOperand.kind === "null") {
                throwErrorConstEval(
                    "non-null value expected but got null",
                    valOperand.loc,
                );
            }
            return valOperand;
        default:
            throwInternalCompilerError("Unrecognized operand");
    }
}

export function evalBinaryOp(
    op: A.AstBinaryOperation,
    valLeft: A.AstLiteral,
    valRightContinuation: () => A.AstLiteral, // It needs to be a continuation, because some binary operators short-circuit
    source: SrcInfo,
    util: AstUtil,
): A.AstLiteral {
    switch (op) {
        case "+": {
            const astLeft = ensureInt(valLeft);
            const astRight = ensureInt(valRightContinuation());
            const result = astLeft.value + astRight.value;
            return ensureInt(util.makeNumberLiteral(result, source));
        }
        case "-": {
            const astLeft = ensureInt(valLeft);
            const astRight = ensureInt(valRightContinuation());
            const result = astLeft.value - astRight.value;
            return ensureInt(util.makeNumberLiteral(result, source));
        }
        case "*": {
            const astLeft = ensureInt(valLeft);
            const astRight = ensureInt(valRightContinuation());
            const result = astLeft.value * astRight.value;
            return ensureInt(util.makeNumberLiteral(result, source));
        }
        case "/": {
            // The semantics of integer division for TVM (and by extension in Tact)
            // is a non-conventional one: by default it rounds towards negative infinity,
            // meaning, for instance, -1 / 5 = -1 and not zero, as in many mainstream languages.
            // Still, the following holds: a / b * b + a % b == a, for all b != 0.

            const astRight = ensureInt(valRightContinuation());
            if (astRight.value === 0n)
                throwErrorConstEval(
                    "divisor expression must be non-zero",
                    astRight.loc,
                );
            const astLeft = ensureInt(valLeft);
            const result = divFloor(astLeft.value, astRight.value);
            return ensureInt(util.makeNumberLiteral(result, source));
        }
        case "%": {
            // Same as for division, see the comment above
            // Example: -1 % 5 = 4
            const astRight = ensureInt(valRightContinuation());
            if (astRight.value === 0n)
                throwErrorConstEval(
                    "divisor expression must be non-zero",
                    astRight.loc,
                );
            const astLeft = ensureInt(valLeft);
            const result = modFloor(astLeft.value, astRight.value);
            return ensureInt(util.makeNumberLiteral(result, source));
        }
        case "&": {
            const astLeft = ensureInt(valLeft);
            const astRight = ensureInt(valRightContinuation());
            const result = astLeft.value & astRight.value;
            return util.makeNumberLiteral(result, source);
        }
        case "|": {
            const astLeft = ensureInt(valLeft);
            const astRight = ensureInt(valRightContinuation());
            const result = astLeft.value | astRight.value;
            return util.makeNumberLiteral(result, source);
        }
        case "^": {
            const astLeft = ensureInt(valLeft);
            const astRight = ensureInt(valRightContinuation());
            const result = astLeft.value ^ astRight.value;
            return util.makeNumberLiteral(result, source);
        }
        case "<<": {
            const astNum = ensureInt(valLeft);
            const astBits = ensureInt(valRightContinuation());
            if (0n > astBits.value || astBits.value > 256n) {
                throwErrorConstEval(
                    `the number of bits shifted ('${astBits.value}') must be within [0..256] range`,
                    astBits.loc,
                );
            }
            const result = astNum.value << astBits.value;
            try {
                return ensureInt(util.makeNumberLiteral(result, source));
            } catch (e) {
                if (e instanceof RangeError)
                    // this actually should not happen
                    throwErrorConstEval(
                        `integer does not fit into TVM Int type`,
                        source,
                    );
                throw e;
            }
        }
        case ">>": {
            const astNum = ensureInt(valLeft);
            const astBits = ensureInt(valRightContinuation());
            if (0n > astBits.value || astBits.value > 256n) {
                throwErrorConstEval(
                    `the number of bits shifted ('${astBits.value}') must be within [0..256] range`,
                    astBits.loc,
                );
            }
            const result = astNum.value >> astBits.value;
            try {
                return ensureInt(util.makeNumberLiteral(result, source));
            } catch (e) {
                if (e instanceof RangeError)
                    // this actually should not happen
                    throwErrorConstEval(
                        `integer does not fit into TVM Int type`,
                        source,
                    );
                throw e;
            }
        }
        case ">": {
            const astLeft = ensureInt(valLeft);
            const astRight = ensureInt(valRightContinuation());
            const result = astLeft.value > astRight.value;
            return util.makeBooleanLiteral(result, source);
        }
        case "<": {
            const astLeft = ensureInt(valLeft);
            const astRight = ensureInt(valRightContinuation());
            const result = astLeft.value < astRight.value;
            return util.makeBooleanLiteral(result, source);
        }
        case ">=": {
            const astLeft = ensureInt(valLeft);
            const astRight = ensureInt(valRightContinuation());
            const result = astLeft.value >= astRight.value;
            return util.makeBooleanLiteral(result, source);
        }
        case "<=": {
            const astLeft = ensureInt(valLeft);
            const astRight = ensureInt(valRightContinuation());
            const result = astLeft.value <= astRight.value;
            return util.makeBooleanLiteral(result, source);
        }
        case "==": {
            const valR = valRightContinuation();

            // the null comparisons account for optional types, e.g.
            // a const x: Int? = 42 can be compared to null
            if (
                valLeft.kind !== valR.kind &&
                valLeft.kind !== "null" &&
                valR.kind !== "null"
            ) {
                throwErrorConstEval(
                    "operands of `==` must have same type",
                    source,
                );
            }
            const valLeft_ = ensureArgumentForEquality(valLeft);
            const valR_ = ensureArgumentForEquality(valR);

            // Changed to equality testing (instead of ===) because cells, slices, address are equal by hashing
            const result = eqExpressions(valLeft_, valR_);
            return util.makeBooleanLiteral(result, source);
        }
        case "!=": {
            const valR = valRightContinuation();

            // Comparison to null should be checked as well
            // otherwise it would give an error
            if (
                valLeft.kind !== valR.kind &&
                valLeft.kind !== "null" &&
                valR.kind !== "null"
            ) {
                throwErrorConstEval(
                    "operands of `!=` must have same type",
                    source,
                );
            }
            const valLeft_ = ensureArgumentForEquality(valLeft);
            const valR_ = ensureArgumentForEquality(valR);

            // Changed to equality testing (instead of ===) because cells, slices are equal by hashing
            const result = !eqExpressions(valLeft_, valR_);
            return util.makeBooleanLiteral(result, source);
        }
        case "&&": {
            const astLeft = ensureBoolean(valLeft);
            const result =
                astLeft.value && ensureBoolean(valRightContinuation()).value;
            return util.makeBooleanLiteral(result, source);
        }
        case "||": {
            const astLeft = ensureBoolean(valLeft);
            const result =
                astLeft.value || ensureBoolean(valRightContinuation()).value;
            return util.makeBooleanLiteral(result, source);
        }
    }
}

/**
 * @deprecated Strings in Tact fully follow JS grammar. Use JSON.parse(`"${value}"`) instead.
 */
export function interpretEscapeSequences(
    stringLiteral: string,
    source: SrcInfo,
): string {
    return stringLiteral.replace(
        /\\\\|\\"|\\n|\\r|\\t|\\v|\\b|\\f|\\u{([0-9A-Fa-f]{1,6})}|\\u([0-9A-Fa-f]{4})|\\x([0-9A-Fa-f]{2})/g,
        (match, unicodeCodePoint, unicodeEscape, hexEscape) => {
            switch (match) {
                case "\\\\":
                    return "\\";
                case '\\"':
                    return '"';
                case "\\n":
                    return "\n";
                case "\\r":
                    return "\r";
                case "\\t":
                    return "\t";
                case "\\v":
                    return "\v";
                case "\\b":
                    return "\b";
                case "\\f":
                    return "\f";
                default:
                    // Handle Unicode code point escape
                    if (unicodeCodePoint) {
                        const codePoint = parseInt(unicodeCodePoint, 16);
                        if (codePoint > 0x10ffff) {
                            throwErrorConstEval(
                                `unicode code point is outside of valid range 000000-10FFFF: ${stringLiteral}`,
                                source,
                            );
                        }
                        return String.fromCodePoint(codePoint);
                    }
                    // Handle Unicode escape
                    if (unicodeEscape) {
                        const codeUnit = parseInt(unicodeEscape, 16);
                        return String.fromCharCode(codeUnit);
                    }
                    // Handle hex escape
                    if (hexEscape) {
                        const hexValue = parseInt(hexEscape, 16);
                        return String.fromCharCode(hexValue);
                    }
                    return match;
            }
        },
    );
}

class ReturnSignal extends Error {
    private value?: A.AstLiteral;

    constructor(value?: A.AstLiteral) {
        super();
        this.value = value;
    }

    public getValue(): A.AstLiteral | undefined {
        return this.value;
    }
}

export type InterpreterConfig = {
    // Options that tune the interpreter's behavior.

    // Maximum number of iterations inside a loop before a time out is issued.
    // This option only applies to: do...until and while loops
    maxLoopIterations: bigint;
};

const WILDCARD_NAME: string = "_";

type ActiveBinding = { value: A.AstLiteral; state: "active" };
type InactiveBinding = { state: "inactive" };
type BindingState = ActiveBinding | InactiveBinding;

type Environment = { values: Map<string, BindingState>; parent?: Environment };

export class EnvironmentStack {
    private currentEnv: Environment;
    private copyLiteral: (literal: A.AstLiteral) => A.AstLiteral;

    constructor(copyLiteral: (literal: A.AstLiteral) => A.AstLiteral) {
        this.currentEnv = { values: new Map() };
        this.copyLiteral = copyLiteral;
    }

    /* 
    Removes all bindings from the stack
    */
    public clear() {
        this.currentEnv = { values: new Map() };
    }

    private findBindingMap(
        name: string,
    ): Map<string, BindingState> | undefined {
        let env: Environment | undefined = this.currentEnv;
        while (env !== undefined) {
            if (env.values.has(name)) {
                return env.values;
            } else {
                env = env.parent;
            }
        }
        return undefined;
    }

    private copyValue(val: BindingState): BindingState {
        switch (val.state) {
            case "active":
                return { state: "active", value: this.copyLiteral(val.value) };
            case "inactive":
                return val;
        }
    }

    private copyEnvironment(env: Environment): Environment {
        const newMap: Map<string, BindingState> = new Map();

        for (const [name, val] of env.values) {
            newMap.set(name, this.copyValue(val));
        }

        const newParent =
            typeof env.parent !== "undefined"
                ? this.copyEnvironment(env.parent)
                : undefined;

        return { values: newMap, parent: newParent };
    }

    /*
    Sets a binding for "name" in the **current** environment of the stack.
    If a binding for "name" already exists in the current environment, it 
    overwrites the binding with the provided value.
    As a special case, name "_" is ignored.

    Note that this method does not check if binding "name" already exists in 
    a parent environment.
    This means that if binding "name" already exists in a parent environment, 
    it will be shadowed by the provided value in the current environment.
    This shadowing behavior is useful for modelling recursive function calls.
    For example, consider the recursive implementation of factorial 
    (for simplification purposes, it returns 1 for the factorial of 
    negative numbers):

    1  fun factorial(a: Int): Int {
    2  if (a <= 1) {
    3     return 1;
    4  } else {
    5     return a * factorial(a - 1);
    6  }

    Just before factorial(4) finishes its execution, the environment stack will
    look as follows (the arrows point to their parent environment):

    a = 4 <------- a = 3 <-------- a = 2 <------- a = 1

    Note how each child environment shadows variable a, because each
    recursive call to factorial at line 5 creates a child
    environment with a new binding for a.

    When factorial(1) = 1 finishes execution, the environment at the top
    of the stack is popped:
    
    a = 4 <------- a = 3 <-------- a = 2

    and execution resumes at line 5 in the environment where a = 2,
    so that the return at line 5 is 2 * 1 = 2.

    This in turn causes the stack to pop the environment at the top:

    a = 4 <------- a = 3

    so that the return at line 5 (now in the environment a = 3) will 
    produce 3 * 2 = 6, and so on.
    */
    public setNewBinding(name: string, val: A.AstLiteral) {
        if (name !== WILDCARD_NAME) {
            this.currentEnv.values.set(name, { state: "active", value: val });
        }
    }

    /*
    Searches the binding "name" in the stack, starting at the current
    environment and moving towards the parent environments. 
    If it finds the binding, it updates its value
    to "val". If it does not find "name", the stack is unchanged.
    As a special case, name "_" is always ignored.
    */
    public updateBinding(name: string, val: A.AstLiteral) {
        if (name !== WILDCARD_NAME) {
            const bindings = this.findBindingMap(name);
            if (typeof bindings !== "undefined") {
                bindings.set(name, { state: "active", value: val });
            }
        }
    }

    /*
    Searches the binding "name" in the stack, starting at the current
    environment and moving towards the parent environments. 
    If it finds "name", it returns its value.
    If it does not find "name", it returns undefined.
    As a special case, name "_" always returns undefined.
    */
    public getBinding(name: string): A.AstLiteral | undefined {
        if (name === WILDCARD_NAME) {
            return undefined;
        }
        const bindings = this.findBindingMap(name);
        if (typeof bindings !== "undefined") {
            const val = bindings.get(name);
            if (typeof val !== "undefined" && val.state === "active") {
                return val.value;
            }
        }
        return undefined;
    }

    /* Sets the binding to inactive state, or having no value.
    An inactive binding acts as if it was deleted from the stack
    but its name remains in the stack in order to retain 
    information of the environment where it was created.
    A deactivated binding can become active with a call to updateBinding.
    
    For example, if the stack consists on (rightmost environment is the top of the stack):

    a = 5 <------- b = 7 <-------- t = 2 <------- y = 0

    deactivating "b" will change the stack to:
    
    a = 5 <------- b = _ <-------- t = 2 <------- y = 0

    If we make a call to updateBinding("b", 22), then the stack will change to:

    a = 5 <------- b = 22 <-------- t = 2 <------- y = 0

    Deactivating bindings is useful, for example, for constant propagation. To give an example, in this code:

    fun test(v: Int) {
       let a = 10;   (1)
       a = v;        (2)
       {
         let c = 5;  (3)
         a = 10;     (4)
       }
    }

    the stack will change as follows as the analyzer executes. After line (1):

    a = 10

    After line (2), a is deactivated because it does not have a particular value:

    a = _

    After line (3), the block opens a new node in the stack:

    a = _ <----- c = 5

    After line (4), the analyzer updates the value of a, making it active again:

    a = 10 <----- c = 5

    */

    public deactivateBinding(name: string) {
        if (name === WILDCARD_NAME) {
            return;
        }
        const bindings = this.findBindingMap(name);
        if (typeof bindings !== "undefined") {
            bindings.set(name, { state: "inactive" });
        }
    }

    public selfInEnvironment(): boolean {
        const bindings = this.findBindingMap("self");
        if (typeof bindings !== "undefined") {
            const val = bindings.get("self");
            return typeof val !== "undefined" && val.state === "active";
        }
        return false;
    }

    /**
     * Executes code parameter in a fresh environment that is placed at the top
     * of the environment stack. The fresh environment is initialized
     * with the bindings in "initialBindings". Once code finishes
     * execution, the new environment is automatically popped from
     * the stack.
     *
     * This method is useful for starting a new local variables scope,
     * like in a function call.
     * @param code The code to execute in the fresh environment.
     * @param initialBindings The initial bindings to add to the fresh environment.
     */
    public executeInNewEnvironment<T>(
        code: () => T,
        initialBindings: { names: string[]; values: A.AstLiteral[] } = {
            names: [],
            values: [],
        },
    ): T {
        const names = initialBindings.names;
        const values = initialBindings.values;

        const oldEnv = this.currentEnv;

        this.currentEnv = {
            values: new Map(),
            parent: oldEnv,
        };

        names.forEach((name, index) => {
            this.setNewBinding(name, values[index]!);
        }, this);

        try {
            return code();
        } finally {
            this.currentEnv = oldEnv;
        }
    }

    public simulate<T>(code: () => T): T {
        // Make a copy of the current environment
        const envCopy = this.copyEnvironment(this.currentEnv);

        // Save the current environment for restoring it once
        // the execution finishes
        const currentEnv = this.currentEnv;

        // All the changes will be made to the copy
        this.currentEnv = envCopy;

        try {
            const result = code();
            return result;
        } finally {
            // Restore the environment as it was before execution of the code
            this.currentEnv = currentEnv;
        }
    }

    public simulateInNewEnvironment<T>(code: () => T): T {
        return this.simulate(() => this.executeInNewEnvironment(code));
    }
}

export function parseAndEvalExpression(
    sourceCode: string,
    ast: FactoryAst = getAstFactory(),
    parser: Parser = getParser(ast, defaultParser),
    util: AstUtil = getAstUtil(ast),
): EvalResult {
    try {
        const ast = parser.parseExpression(sourceCode);
        const constEvalResult = evalConstantExpression(
            ast,
            new CompilerContext(),
            util,
        );
        return { kind: "ok", value: constEvalResult };
    } catch (error) {
        if (
            error instanceof TactCompilationError ||
            error instanceof TactConstEvalError
        )
            return { kind: "error", message: error.message };
        throw error;
    }
}

const defaultInterpreterConfig: InterpreterConfig = {
    // We set the default max number of loop iterations
    // to the maximum number allowed for repeat loops
    maxLoopIterations: maxRepeatStatement,
};

/*
Interprets Tact AST trees. 
The constructor receives an optional CompilerContext which includes 
all external declarations that the interpreter will use during interpretation.
If no CompilerContext is provided, the interpreter will use an empty 
CompilerContext.

**IMPORTANT**: if a custom CompilerContext is provided, it should be the 
CompilerContext provided by the typechecker. 

The reason for requiring a CompilerContext is that the interpreter should work 
in the use case where the interpreter only knows part of the code.
For example, consider the following code (I marked with brackets [ ] the places 
where the interpreter gets called during expression simplification in the 
compilation phase):

const C: Int = [1];

contract TestContract {

   get fun test(): Int {
      return [C + 1];
   }
}

When the interpreter gets called inside the brackets, it does not know what 
other code is surrounding those brackets, because the interpreter did not execute the 
code outside the brackets. Hence, it relies on the typechecker to receive the 
CompilerContext that includes the declarations in the code 
(the constant C for example).

Since the interpreter relies on the typechecker, it assumes that the given AST tree
is already a valid Tact program.

Internally, the interpreter uses a stack of environments to keep track of
variables at different scopes. Each environment in the stack contains a map
that binds a variable name to its corresponding value.
*/
export class Interpreter {
    private envStack: EnvironmentStack;
    private context: CompilerContext;

    /**
     * Stores all visited constants during the current computation.
     */
    private visitedConstants: Set<string> = new Set();

    /**
     * Stores all constants that were calculated during the computation of some constant,
     * and the functions that were called for this process.
     * Used only in case of circular dependencies to return a clear error.
     */
    private constantComputationPath: string[] = [];
    private config: InterpreterConfig;
    private util: AstUtil;

    constructor(
        util: AstUtil,
        context: CompilerContext = new CompilerContext(),
        config: InterpreterConfig = defaultInterpreterConfig,
    ) {
        this.envStack = new EnvironmentStack((expr: A.AstLiteral) =>
            cloneNode(expr, util.getAstFactory()),
        );
        this.context = context;
        this.config = config;
        this.util = util;
    }

    public getConfig(): InterpreterConfig {
        return this.config;
    }

    public setEnvironmentStack(envSack: EnvironmentStack) {
        this.envStack = envSack;
    }

    /**
     * This is the public access for expression interpretation.
     * @param ast Expression to interpret.
     */
    public interpretExpression(expr: A.AstExpression): A.AstLiteral {
        return this.handleStackOverflow(expr.loc, () =>
            this.interpretExpressionInternal(expr),
        );
    }

    /**
     * This is the public access for statement interpretation.
     * @param stmt Statement to interpret.
     */
    public interpretStatement(stmt: A.AstStatement) {
        this.handleStackOverflow(stmt.loc, () => {
            this.interpretStatementInternal(stmt);
        });
    }

    /**
     * This is the public access for module item interpretation.
     * @param modItem Module item to interpret.
     */
    public interpretModuleItem(modItem: A.AstModuleItem) {
        this.handleStackOverflow(modItem.loc, () => {
            this.interpretModuleItemInternal(modItem);
        });
    }

    public interpretModuleItemInternal(ast: A.AstModuleItem) {
        switch (ast.kind) {
            case "constant_def":
                this.interpretConstantDef(ast);
                break;
            case "function_def":
                this.interpretFunctionDef(ast);
                break;
            case "asm_function_def":
                throwNonFatalErrorConstEval(
                    "Asm functions are currently not supported.",
                    ast.loc,
                );
                break;
            case "struct_decl":
                this.interpretStructDecl(ast);
                break;
            case "message_decl":
                this.interpretMessageDecl(ast);
                break;
            case "native_function_decl":
                this.interpretFunctionDecl(ast);
                break;
            case "primitive_type_decl":
                this.interpretPrimitiveTypeDecl(ast);
                break;
            case "contract":
                this.interpretContract(ast);
                break;
            case "trait":
                this.interpretTrait(ast);
                break;
        }
    }

    public interpretConstantDef(ast: A.AstConstantDef) {
        throwNonFatalErrorConstEval(
            "Constant definitions are currently not supported.",
            ast.loc,
        );
    }

    public interpretFunctionDef(ast: A.AstFunctionDef) {
        throwNonFatalErrorConstEval(
            "Function definitions are currently not supported.",
            ast.loc,
        );
    }

    public interpretStructDecl(ast: A.AstStructDecl) {
        throwNonFatalErrorConstEval(
            "Struct declarations are currently not supported.",
            ast.loc,
        );
    }

    public interpretMessageDecl(ast: A.AstMessageDecl) {
        throwNonFatalErrorConstEval(
            "Message declarations are currently not supported.",
            ast.loc,
        );
    }

    public interpretPrimitiveTypeDecl(ast: A.AstPrimitiveTypeDecl) {
        throwNonFatalErrorConstEval(
            "Primitive type declarations are currently not supported.",
            ast.loc,
        );
    }

    public interpretFunctionDecl(ast: A.AstNativeFunctionDecl) {
        throwNonFatalErrorConstEval(
            "Native function declarations are currently not supported.",
            ast.loc,
        );
    }

    public interpretContract(ast: A.AstContract) {
        throwNonFatalErrorConstEval(
            "Contract declarations are currently not supported.",
            ast.loc,
        );
    }

    public interpretTrait(ast: A.AstTrait) {
        throwNonFatalErrorConstEval(
            "Trait declarations are currently not supported.",
            ast.loc,
        );
    }

    public interpretExpressionInternal(ast: A.AstExpression): A.AstLiteral {
        switch (ast.kind) {
            case "id":
                return this.interpretName(ast);
            case "method_call":
                return this.interpretMethodCall(ast);
            case "init_of":
                return this.interpretInitOf(ast);
            case "null":
                return this.interpretNull(ast);
            case "boolean":
                return this.interpretBoolean(ast);
            case "number":
                return this.interpretNumber(ast);
            case "string":
                return this.interpretString(ast);
            case "simplified_string":
                return this.interpretSimplifiedString(ast);
            case "address":
                return this.interpretAddress(ast);
            case "cell":
                return this.interpretCell(ast);
            case "slice":
                return this.interpretSlice(ast);
            case "op_unary":
                return this.interpretUnaryOp(ast);
            case "op_binary":
                return this.interpretBinaryOp(ast);
            case "conditional":
                return this.interpretConditional(ast);
            case "struct_instance":
                return this.interpretStructInstance(ast);
            case "struct_value":
                return this.interpretStructValue(ast);
            case "field_access":
                return this.interpretFieldAccess(ast);
            case "static_call":
                return this.interpretStaticCall(ast);
            default:
                throwInternalCompilerError("Unrecognized expression kind");
        }
    }

    public interpretName(ast: A.AstId): A.AstLiteral {
        const name = idText(ast);

        if (hasStaticConstant(this.context, name)) {
            const constant = getStaticConstant(this.context, name);
            if (constant.value !== undefined) {
                return this.util.changeLocationOfLiteral(
                    constant.value,
                    ast.loc,
                );
            }

            // Since we call `interpretExpression` on a constant value below, we don't want
            // infinite recursion due to circular dependencies. To prevent this, let's collect
            // all the constants we process in this iteration. That way, any circular dependencies
            // will result in a second occurrence here and thus an early (before stack overflow)
            // exception being thrown here.
            if (this.visitedConstants.has(name)) {
                throwErrorConstEval(
                    `cannot evaluate ${name} as it has circular dependencies: [${this.formatComputationPath(name)}]`,
                    ast.loc,
                );
            }
            this.visitedConstants.add(name);

            const astNode = constant.ast;
            if (astNode.kind === "constant_def") {
                constant.value = this.inComputationPath(name, () =>
                    this.interpretExpressionInternal(astNode.initializer),
                );
                return this.util.changeLocationOfLiteral(
                    constant.value,
                    ast.loc,
                );
            }

            throwErrorConstEval(
                `cannot evaluate declared constant ${idTextErr(ast)} as it does not have a body`,
                ast.loc,
            );
        }
        const variableBinding = this.envStack.getBinding(name);
        if (variableBinding !== undefined) {
            return this.util.changeLocationOfLiteral(variableBinding, ast.loc);
        }
        throwNonFatalErrorConstEval("cannot evaluate a variable", ast.loc);
    }

    public interpretMethodCall(ast: A.AstMethodCall): A.AstLiteral {
        switch (idText(ast.method)) {
            case "asComment": {
                ensureMethodArity(0, ast.args, ast.loc);
                const comment = ensureSimplifiedString(
                    this.interpretExpressionInternal(ast.self),
                ).value;
                return this.util.makeCellLiteral(
                    beginCell()
                        .storeUint(0, 32)
                        .storeStringTail(comment)
                        .endCell(),
                    ast.loc,
                );
            }
            default:
                throwNonFatalErrorConstEval(
                    `calls of ${idTextErr(ast.method)} are not supported at this moment`,
                    ast.loc,
                );
        }
    }

    public interpretInitOf(ast: A.AstInitOf): A.AstLiteral {
        throwNonFatalErrorConstEval(
            "initOf is not supported at this moment",
            ast.loc,
        );
    }

    public interpretNull(ast: A.AstNull): A.AstNull {
        return ast;
    }

    public interpretBoolean(ast: A.AstBoolean): A.AstBoolean {
        return ast;
    }

    public interpretNumber(ast: A.AstNumber): A.AstNumber {
        return ensureInt(ast);
    }

    public interpretString(ast: A.AstString): A.AstSimplifiedString {
        return this.util.makeSimplifiedStringLiteral(
            interpretEscapeSequences(ast.value, ast.loc),
            ast.loc,
        );
    }

    public interpretSimplifiedString(
        ast: A.AstSimplifiedString,
    ): A.AstSimplifiedString {
        return ast;
    }

    public interpretAddress(ast: A.AstAddress): A.AstAddress {
        return ast;
    }

    public interpretCell(ast: A.AstCell): A.AstCell {
        return ast;
    }

    public interpretSlice(ast: A.AstSlice): A.AstSlice {
        return ast;
    }

    public interpretUnaryOp(ast: A.AstOpUnary): A.AstLiteral {
        // Tact grammar does not have negative integer literals,
        // so in order to avoid errors for `-115792089237316195423570985008687907853269984665640564039457584007913129639936`
        // which is `-(2**256)` we need to have a special case for it

        if (ast.operand.kind === "number" && ast.op === "-") {
            // emulating negative integer literals
            return ensureInt(
                this.util.makeNumberLiteral(-ast.operand.value, ast.loc),
            );
        }

        const valOperand = this.interpretExpressionInternal(ast.operand);

        return evalUnaryOp(ast.op, valOperand, ast.loc, this.util);
    }

    public interpretBinaryOp(ast: A.AstOpBinary): A.AstLiteral {
        const valLeft = this.interpretExpressionInternal(ast.left);
        const valRightContinuation = () =>
            this.interpretExpressionInternal(ast.right);

        return evalBinaryOp(
            ast.op,
            valLeft,
            valRightContinuation,
            ast.loc,
            this.util,
        );
    }

    public interpretConditional(ast: A.AstConditional): A.AstLiteral {
        // here we rely on the typechecker that both branches have the same type
        const valCond = ensureBoolean(
            this.interpretExpressionInternal(ast.condition),
        );
        if (valCond.value) {
            return this.interpretExpressionInternal(ast.thenBranch);
        } else {
            return this.interpretExpressionInternal(ast.elseBranch);
        }
    }

    public interpretStructInstance(ast: A.AstStructInstance): A.AstStructValue {
        const structTy = getType(this.context, ast.type);

        // initialize the resulting struct value with
        // the default values for fields with initializers
        // or null for uninitialized optional fields
        const resultMap: Map<string, A.AstLiteral> = new Map();

        for (const field of structTy.fields) {
            if (typeof field.default !== "undefined") {
                resultMap.set(field.name, field.default);
            } else {
                if (field.type.kind === "ref" && field.type.optional) {
                    resultMap.set(
                        field.name,
                        this.util.makeNullLiteral(ast.loc),
                    );
                }
            }
        }

        // this will override default fields set above
        for (const fieldWithInit of ast.args) {
            const v = this.interpretExpressionInternal(
                fieldWithInit.initializer,
            );
            resultMap.set(idText(fieldWithInit.field), v);
        }

        // Create the field entries for the StructValue
        // The previous loop ensures that the map resultMap cannot return
        // undefined for each of the fields in ast.args
        const structValueFields: A.AstStructFieldValue[] = [];
        for (const [fieldName, fieldValue] of resultMap) {
            // Find the source code declaration, if existent
            const sourceField = ast.args.find(
                (f) => idText(f.field) === fieldName,
            );
            if (typeof sourceField !== "undefined") {
                structValueFields.push(
                    this.util.makeStructFieldValue(
                        fieldName,
                        fieldValue,
                        sourceField.loc,
                    ),
                );
            } else {
                // Use as source code location the entire struct
                structValueFields.push(
                    this.util.makeStructFieldValue(
                        fieldName,
                        fieldValue,
                        ast.loc,
                    ),
                );
            }
        }

        return this.util.makeStructValue(structValueFields, ast.type, ast.loc);
    }

    public interpretStructValue(ast: A.AstStructValue): A.AstStructValue {
        // Struct values are already simplified to their simplest form
        return ast;
    }

    public interpretFieldAccess(ast: A.AstFieldAccess): A.AstLiteral {
        // special case for contract/trait constant accesses via `self.constant`
        // interpret "self" as a contract/trait access only if "self"
        // is not already assigned in the environment (this would mean
        // we are executing inside an extends function)
        if (
            ast.aggregate.kind === "id" &&
            isSelfId(ast.aggregate) &&
            !this.envStack.selfInEnvironment()
        ) {
            const selfTypeRef = getExpType(this.context, ast.aggregate);
            if (selfTypeRef.kind === "ref") {
                const contractTypeDescription = getType(
                    this.context,
                    selfTypeRef.name,
                );
                const foundContractConst =
                    contractTypeDescription.constants.find((constId) =>
                        eqNames(ast.field, constId.name),
                    );
                if (foundContractConst === undefined) {
                    // not a constant, e.g. `self.storageVariable`
                    throwNonFatalErrorConstEval(
                        "cannot evaluate non-constant self field access",
                        ast.aggregate.loc,
                    );
                }

                if (foundContractConst.value !== undefined) {
                    return this.util.changeLocationOfLiteral(
                        foundContractConst.value,
                        ast.loc,
                    );
                }

                const name = `self.${idText(ast.field)}`;

                // see comment in `interpretName`
                if (this.visitedConstants.has(name)) {
                    throwErrorConstEval(
                        `cannot evaluate ${name} as it has circular dependencies: [${this.formatComputationPath(name)}]`,
                        ast.loc,
                    );
                }
                this.visitedConstants.add(name);

                const astNode = foundContractConst.ast;
                if (astNode.kind === "constant_def") {
                    foundContractConst.value = this.inComputationPath(
                        name,
                        () => this.interpretExpression(astNode.initializer),
                    );
                    return this.util.changeLocationOfLiteral(
                        foundContractConst.value,
                        ast.loc,
                    );
                }

                throwErrorConstEval(
                    `cannot evaluate declared contract/trait constant ${idTextErr(ast.field)} as it does not have a body`,
                    ast.field.loc,
                );
            }
        }
        const valStruct = this.interpretExpressionInternal(ast.aggregate);
        if (valStruct.kind !== "struct_value") {
            throwErrorConstEval(
                `constant struct expected, but got ${showValue(valStruct)}`,
                ast.aggregate.loc,
            );
        }
        const field = valStruct.args.find(
            (f) => idText(ast.field) === idText(f.field),
        );
        if (typeof field !== "undefined") {
            return this.util.changeLocationOfLiteral(
                field.initializer,
                ast.loc,
            );
        } else {
            // this cannot happen in a well-typed program
            throwInternalCompilerError(
                `struct field ${idTextErr(ast.field)} is missing`,
                ast.aggregate.loc,
            );
        }
    }

    public interpretStaticCall(ast: A.AstStaticCall): A.AstLiteral {
        switch (idText(ast.function)) {
            case "ton": {
                ensureFunArity(1, ast.args, ast.loc);
                const tons = ensureSimplifiedString(
                    this.interpretExpressionInternal(ast.args[0]!),
                );
                try {
                    return ensureInt(
                        this.util.makeNumberLiteral(
                            BigInt(toNano(tons.value).toString(10)),
                            ast.loc,
                        ),
                    );
                } catch (e) {
                    if (e instanceof Error && e.message === "Invalid number") {
                        throwErrorConstEval(
                            `invalid ${idTextErr(ast.function)} argument`,
                            ast.loc,
                        );
                    }
                    throw e;
                }
            }
            case "pow": {
                ensureFunArity(2, ast.args, ast.loc);
                const valBase = ensureInt(
                    this.interpretExpressionInternal(ast.args[0]!),
                );
                const valExp = ensureInt(
                    this.interpretExpressionInternal(ast.args[1]!),
                );
                if (valExp.value < 0n) {
                    throwErrorConstEval(
                        `${idTextErr(ast.function)} builtin called with negative exponent ${showValue(valExp)}`,
                        ast.loc,
                    );
                }
                try {
                    const result = valBase.value ** valExp.value;
                    return ensureInt(
                        this.util.makeNumberLiteral(result, ast.loc),
                    );
                } catch (e) {
                    if (e instanceof RangeError) {
                        // even TS bigint type cannot hold it
                        throwErrorConstEval(
                            "integer does not fit into TVM Int type",
                            ast.loc,
                        );
                    }
                    throw e;
                }
            }
            case "pow2": {
                ensureFunArity(1, ast.args, ast.loc);
                const valExponent = ensureInt(
                    this.interpretExpressionInternal(ast.args[0]!),
                );
                if (valExponent.value < 0n) {
                    throwErrorConstEval(
                        `${idTextErr(ast.function)} builtin called with negative exponent ${showValue(valExponent)}`,
                        ast.loc,
                    );
                }
                try {
                    const result = 2n ** valExponent.value;
                    return ensureInt(
                        this.util.makeNumberLiteral(result, ast.loc),
                    );
                } catch (e) {
                    if (e instanceof RangeError) {
                        // even TS bigint type cannot hold it
                        throwErrorConstEval(
                            "integer does not fit into TVM Int type",
                            ast.loc,
                        );
                    }
                    throw e;
                }
            }
            case "sha256": {
                ensureFunArity(1, ast.args, ast.loc);
                const expr = this.interpretExpressionInternal(ast.args[0]!);
                if (expr.kind === "slice") {
                    throwNonFatalErrorConstEval(
                        "slice argument is currently not supported",
                        ast.loc,
                    );
                }
                const str = ensureSimplifiedString(expr);
                return this.util.makeNumberLiteral(
                    sha256(str.value).value,
                    ast.loc,
                );
            }
            case "emptyMap": {
                ensureFunArity(0, ast.args, ast.loc);
                return this.util.makeNullLiteral(ast.loc);
            }
            case "cell":
                {
                    ensureFunArity(1, ast.args, ast.loc);
                    const str = ensureSimplifiedString(
                        this.interpretExpressionInternal(ast.args[0]!),
                    );
                    try {
                        return this.util.makeCellLiteral(
                            Cell.fromBase64(str.value),
                            ast.loc,
                        );
                    } catch (_) {
                        throwErrorConstEval(
                            `invalid base64 encoding for a cell: ${showValue(str)}`,
                            ast.loc,
                        );
                    }
                }
                break;
            case "slice":
                {
                    ensureFunArity(1, ast.args, ast.loc);
                    const str = ensureSimplifiedString(
                        this.interpretExpressionInternal(ast.args[0]!),
                    );
                    try {
                        return this.util.makeSliceLiteral(
                            Cell.fromBase64(str.value).asSlice(),
                            ast.loc,
                        );
                    } catch (_) {
                        throwErrorConstEval(
                            `invalid base64 encoding for a cell: ${showValue(str)}`,
                            ast.loc,
                        );
                    }
                }
                break;
            case "rawSlice":
                {
                    ensureFunArity(1, ast.args, ast.loc);
                    const str = ensureSimplifiedString(
                        this.interpretExpressionInternal(ast.args[0]!),
                    );

                    if (!/^[0-9a-fA-F]*_?$/.test(str.value)) {
                        throwErrorConstEval(
                            `invalid hex string: ${showValue(str)}`,
                            ast.loc,
                        );
                    }

                    // Remove underscores from the hex string
                    const hex = str.value.replace("_", "");
                    const paddedHex = hex.length % 2 === 0 ? hex : "0" + hex;
                    const buffer = Buffer.from(paddedHex, "hex");

                    // Initialize the BitString
                    let bits = new BitString(
                        buffer,
                        hex.length % 2 === 0 ? 0 : 4,
                        hex.length * 4,
                    );

                    // Handle the case where the string ends with an underscore
                    if (str.value.endsWith("_")) {
                        const paddedBits = paddedBufferToBits(buffer);

                        // Ensure there's enough length to apply the offset
                        const offset = hex.length % 2 === 0 ? 0 : 4;
                        if (paddedBits.length >= offset) {
                            bits = paddedBits.substring(
                                offset,
                                paddedBits.length - offset,
                            );
                        } else {
                            bits = new BitString(Buffer.from(""), 0, 0);
                        }
                    }

                    // Ensure the bit length is within acceptable limits
                    if (bits.length > 1023) {
                        throwErrorConstEval(
                            `slice constant is too long, expected up to 1023 bits, got ${bits.length}`,
                            ast.loc,
                        );
                    }

                    // Return the constructed slice
                    return this.util.makeSliceLiteral(
                        beginCell().storeBits(bits).endCell().asSlice(),
                        ast.loc,
                    );
                }
                break;
            case "ascii":
                {
                    ensureFunArity(1, ast.args, ast.loc);
                    const str = ensureSimplifiedString(
                        this.interpretExpressionInternal(ast.args[0]!),
                    );
                    const hex = Buffer.from(str.value).toString("hex");
                    if (hex.length > 64) {
                        throwErrorConstEval(
                            `ascii string is too long, expected up to 32 bytes, got ${Math.floor(hex.length / 2)}`,
                            ast.loc,
                        );
                    }
                    if (hex.length == 0) {
                        throwErrorConstEval(
                            `ascii string cannot be empty`,
                            ast.loc,
                        );
                    }
                    return this.util.makeNumberLiteral(
                        BigInt("0x" + hex),
                        ast.loc,
                    );
                }
                break;
            case "crc32":
                {
                    ensureFunArity(1, ast.args, ast.loc);
                    const str = ensureSimplifiedString(
                        this.interpretExpressionInternal(ast.args[0]!),
                    );
                    return this.util.makeNumberLiteral(
                        BigInt(crc32(str.value) >>> 0),
                        ast.loc,
                    ); // >>> 0 converts to unsigned
                }
                break;
            case "address":
                {
                    ensureFunArity(1, ast.args, ast.loc);
                    const str = ensureSimplifiedString(
                        this.interpretExpressionInternal(ast.args[0]!),
                    );
                    try {
                        const address = Address.parse(str.value);
                        if (
                            address.workChain !== 0 &&
                            address.workChain !== -1
                        ) {
                            throwErrorConstEval(
                                `${showValue(str)} is invalid address`,
                                ast.loc,
                            );
                        }
                        return this.util.makeAddressLiteral(address, ast.loc);
                    } catch (_) {
                        throwErrorConstEval(
                            `invalid address encoding: ${showValue(str)}`,
                            ast.loc,
                        );
                    }
                }
                break;
            case "newAddress": {
                ensureFunArity(2, ast.args, ast.loc);
                const wc = ensureInt(
                    this.interpretExpressionInternal(ast.args[0]!),
                ).value;
                const addr = Buffer.from(
                    ensureInt(this.interpretExpressionInternal(ast.args[1]!))
                        .value.toString(16)
                        .padStart(64, "0"),
                    "hex",
                );
                if (wc !== 0n && wc !== -1n) {
                    throwErrorConstEval(
                        `expected workchain of an address to be equal 0 or -1, received: ${wc}`,
                        ast.loc,
                    );
                }
                return this.util.makeAddressLiteral(
                    new Address(Number(wc), addr),
                    ast.loc,
                );
            }
            default:
                if (hasStaticFunction(this.context, idText(ast.function))) {
                    const functionDescription = getStaticFunction(
                        this.context,
                        idText(ast.function),
                    );
                    const functionNode = functionDescription.ast;
                    switch (functionNode.kind) {
                        case "function_def": {
                            // Currently, no attribute is supported
                            if (functionNode.attributes.length > 0) {
                                throwNonFatalErrorConstEval(
                                    "calls to functions with attributes are currently not supported",
                                    ast.loc,
                                );
                            }
                            return this.inComputationPath(
                                `${functionDescription.name}()`,
                                () =>
                                    this.evalStaticFunction(
                                        functionNode,
                                        ast.args,
                                        functionDescription.returns,
                                    ),
                            );
                        }
                        case "asm_function_def":
                            throwNonFatalErrorConstEval(
                                `${idTextErr(ast.function)} cannot be interpreted because it's an asm-function`,
                                ast.loc,
                            );
                            break;
                        case "function_decl":
                            throwNonFatalErrorConstEval(
                                `${idTextErr(ast.function)} cannot be interpreted because it does not have a body`,
                                ast.loc,
                            );
                            break;
                        case "native_function_decl":
                            throwNonFatalErrorConstEval(
                                "native function calls are currently not supported",
                                ast.loc,
                            );
                            break;
                    }
                } else {
                    throwNonFatalErrorConstEval(
                        `function ${idTextErr(ast.function)} is not declared`,
                        ast.loc,
                    );
                }
        }
    }

    private evalStaticFunction(
        functionCode: A.AstFunctionDef,
        args: readonly A.AstExpression[],
        returns: TypeRef,
    ): A.AstLiteral {
        // Evaluate the arguments in the current environment
        const argValues = args.map(this.interpretExpressionInternal, this);
        // Extract the parameter names
        const paramNames = functionCode.params.map((param) =>
            idText(param.name),
        );
        // Check parameter names do not shadow constants
        if (
            paramNames.some((paramName) =>
                hasStaticConstant(this.context, paramName),
            )
        ) {
            throwInternalCompilerError(
                `some parameter of function ${idText(functionCode.name)} shadows a constant with the same name`,
                functionCode.loc,
            );
        }
        // Call function inside a new environment
        return this.envStack.executeInNewEnvironment(
            () => {
                // Interpret all the statements
                try {
                    functionCode.statements.forEach(
                        this.interpretStatementInternal,
                        this,
                    );
                    // At this point, the function did not execute a return.
                    // Execution continues after the catch.
                } catch (e) {
                    if (e instanceof ReturnSignal) {
                        const val = e.getValue();
                        if (val !== undefined) {
                            return val;
                        }
                        // The function executed a return without a value.
                        // Execution continues after the catch.
                    } else {
                        throw e;
                    }
                }
                // If execution reaches this point, it means that
                // the function had no return statement or executed a return
                // without a value. This is an error only if the return type of the
                // function is not void
                if (returns.kind !== "void") {
                    throwInternalCompilerError(
                        `function ${idText(functionCode.name)} must return a value`,
                        functionCode.loc,
                    );
                } else {
                    // The function does not return a value.
                    // We rely on the typechecker so that the function is called as a statement.
                    // Hence, we can return a dummy null, since the null will be discarded anyway.
                    return this.util.makeNullLiteral(dummySrcInfo);
                }
            },
            { names: paramNames, values: argValues },
        );
    }

    public interpretStatementInternal(ast: A.AstStatement) {
        switch (ast.kind) {
            case "statement_let":
                this.interpretLetStatement(ast);
                break;
            case "statement_destruct":
                this.interpretDestructStatement(ast);
                break;
            case "statement_assign":
                this.interpretAssignStatement(ast);
                break;
            case "statement_augmentedassign":
                this.interpretAugmentedAssignStatement(ast);
                break;
            case "statement_condition":
                this.interpretConditionStatement(ast);
                break;
            case "statement_expression":
                this.interpretExpressionStatement(ast);
                break;
            case "statement_foreach":
                this.interpretForEachStatement(ast);
                break;
            case "statement_repeat":
                this.interpretRepeatStatement(ast);
                break;
            case "statement_return":
                this.interpretReturnStatement(ast);
                break;
            case "statement_try":
                this.interpretTryStatement(ast);
                break;
            case "statement_until":
                this.interpretUntilStatement(ast);
                break;
            case "statement_while":
                this.interpretWhileStatement(ast);
                break;
            case "statement_block":
                this.interpretBlockStatement(ast);
                break;
        }
    }

    public interpretLetStatement(ast: A.AstStatementLet) {
        if (hasStaticConstant(this.context, idText(ast.name))) {
            // Attempt of shadowing a constant in a let declaration
            throwInternalCompilerError(
                `declaration of ${idText(ast.name)} shadows a constant with the same name`,
                ast.loc,
            );
        }
        const val = this.interpretExpressionInternal(ast.expression);
        this.envStack.setNewBinding(idText(ast.name), val);
    }

    public interpretDestructStatement(ast: A.AstStatementDestruct) {
        for (const [_, name] of ast.identifiers.values()) {
            if (hasStaticConstant(this.context, idText(name))) {
                // Attempt of shadowing a constant in a destructuring declaration
                throwInternalCompilerError(
                    `declaration of ${idText(name)} shadows a constant with the same name`,
                    ast.loc,
                );
            }
        }
        const val = this.interpretExpressionInternal(ast.expression);
        if (val.kind !== "struct_value") {
            throwErrorConstEval(
                `destructuring assignment expected a struct, but got ${showValue(
                    val,
                )}`,
                ast.expression.loc,
            );
        }

        // Keep a map of the fields in val for lookup
        const valAsMap: Map<string, A.AstLiteral> = new Map();
        val.args.forEach((f) => valAsMap.set(idText(f.field), f.initializer));

        for (const [field, name] of ast.identifiers.values()) {
            if (name.text === "_") {
                continue;
            }
            const v = valAsMap.get(idText(field));
            if (typeof v === "undefined") {
                throwErrorConstEval(
                    `destructuring assignment expected field ${idTextErr(
                        field,
                    )}`,
                    ast.loc,
                );
            }
            this.envStack.setNewBinding(idText(name), v);
        }
    }

    public interpretAssignStatement(ast: A.AstStatementAssign) {
        if (ast.path.kind === "id") {
            const val = this.interpretExpressionInternal(ast.expression);
            this.envStack.updateBinding(idText(ast.path), val);
        } else {
            throwNonFatalErrorConstEval(
                "only identifiers are currently supported as path expressions",
                ast.path.loc,
            );
        }
    }

    public interpretAugmentedAssignStatement(
        ast: A.AstStatementAugmentedAssign,
    ) {
        if (ast.path.kind === "id") {
            const updateVal = () =>
                this.interpretExpressionInternal(ast.expression);
            const currentPathValue = this.envStack.getBinding(idText(ast.path));
            if (currentPathValue === undefined) {
                throwNonFatalErrorConstEval(
                    "undeclared identifier",
                    ast.path.loc,
                );
            }
            const newVal = evalBinaryOp(
                ast.op,
                currentPathValue,
                updateVal,
                ast.loc,
                this.util,
            );
            this.envStack.updateBinding(idText(ast.path), newVal);
        } else {
            throwNonFatalErrorConstEval(
                "only identifiers are currently supported as path expressions",
                ast.path.loc,
            );
        }
    }

    public interpretConditionStatement(ast: A.AstStatementCondition) {
        const condition = ensureBoolean(
            this.interpretExpressionInternal(ast.condition),
        );
        if (condition.value) {
            this.envStack.executeInNewEnvironment(() => {
                ast.trueStatements.forEach(
                    this.interpretStatementInternal,
                    this,
                );
            });
        } else if (ast.elseif !== null) {
            this.interpretConditionStatement(ast.elseif);
        } else if (ast.falseStatements !== null) {
            this.envStack.executeInNewEnvironment(() => {
                ast.falseStatements!.forEach(
                    this.interpretStatementInternal,
                    this,
                );
            });
        }
    }

    public interpretExpressionStatement(ast: A.AstStatementExpression) {
        this.interpretExpressionInternal(ast.expression);
    }

    public interpretForEachStatement(ast: A.AstStatementForEach) {
        throwNonFatalErrorConstEval("foreach currently not supported", ast.loc);
    }

    public interpretRepeatStatement(ast: A.AstStatementRepeat) {
        const iterations = ensureRepeatInt(
            this.interpretExpressionInternal(ast.iterations),
        );
        if (iterations.value > 0) {
            // We can create a single environment for all the iterations in the loop
            // (instead of a fresh environment for each iteration)
            // because the typechecker ensures that variables do not leak outside
            // the loop. Also, the language requires that all declared variables inside the
            // loop be initialized, which means that we can overwrite its value in the environment
            // in each iteration.
            this.envStack.executeInNewEnvironment(() => {
                for (let i = 1; i <= iterations.value; i++) {
                    ast.statements.forEach(
                        this.interpretStatementInternal,
                        this,
                    );
                }
            });
        }
    }

    public interpretReturnStatement(ast: A.AstStatementReturn) {
        if (ast.expression !== null) {
            const val = this.interpretExpressionInternal(ast.expression);
            throw new ReturnSignal(val);
        } else {
            throw new ReturnSignal();
        }
    }

    public interpretTryStatement(ast: A.AstStatementTry) {
        throwNonFatalErrorConstEval(
            "try statements currently not supported",
            ast.loc,
        );
    }

    public interpretUntilStatement(ast: A.AstStatementUntil) {
        let condition;
        let iterCount = 0;
        // We can create a single environment for all the iterations in the loop
        // (instead of a fresh environment for each iteration)
        // because the typechecker ensures that variables do not leak outside
        // the loop. Also, the language requires that all declared variables inside the
        // loop be initialized, which means that we can overwrite its value in the environment
        // in each iteration.
        this.envStack.executeInNewEnvironment(() => {
            do {
                ast.statements.forEach(this.interpretStatementInternal, this);

                iterCount++;
                if (iterCount >= this.config.maxLoopIterations) {
                    throwNonFatalErrorConstEval(
                        "loop timeout reached",
                        ast.loc,
                    );
                }
                // The typechecker ensures that the condition does not refer to
                // variables declared inside the loop.
                condition = ensureBoolean(
                    this.interpretExpressionInternal(ast.condition),
                );
            } while (!condition.value);
        });
    }

    public interpretWhileStatement(ast: A.AstStatementWhile) {
        let condition;
        let iterCount = 0;
        // We can create a single environment for all the iterations in the loop
        // (instead of a fresh environment for each iteration)
        // because the typechecker ensures that variables do not leak outside
        // the loop. Also, the language requires that all declared variables inside the
        // loop be initialized, which means that we can overwrite its value in the environment
        // in each iteration.
        this.envStack.executeInNewEnvironment(() => {
            do {
                // The typechecker ensures that the condition does not refer to
                // variables declared inside the loop.
                condition = ensureBoolean(
                    this.interpretExpressionInternal(ast.condition),
                );
                if (condition.value) {
                    ast.statements.forEach(
                        this.interpretStatementInternal,
                        this,
                    );

                    iterCount++;
                    if (iterCount >= this.config.maxLoopIterations) {
                        throwNonFatalErrorConstEval(
                            "loop timeout reached",
                            ast.loc,
                        );
                    }
                }
            } while (condition.value);
        });
    }

    public interpretBlockStatement(ast: A.AstStatementBlock) {
        this.envStack.executeInNewEnvironment(() => {
            ast.statements.forEach(this.interpretStatementInternal, this);
        });
    }

    private inComputationPath<T>(path: string, cb: () => T) {
        this.constantComputationPath.push(path);
        const res = cb();
        this.constantComputationPath.pop();
        return res;
    }

    private formatComputationPath(name: string): string {
        const start = this.constantComputationPath.indexOf(name);
        const path =
            start !== -1
                ? this.constantComputationPath.slice(start)
                : this.constantComputationPath;

        const shortPath =
            path.length > 10
                ? [...path.slice(0, 5), "...", ...path.slice(path.length - 4)]
                : path;

        return `${shortPath.join(" -> ")} -> ${name}`;
    }

    private handleStackOverflow<T>(loc: SrcInfo, code: () => T): T {
        try {
            return code();
        } catch (e) {
            const finalErrorMessage =
                "execution stack reached maximum allowed depth";
            if (e instanceof RangeError) {
                if (e.message.includes("stack size exceeded")) {
                    // Chrome, Safari, Edge, node.js
                    throwNonFatalErrorConstEval(finalErrorMessage, loc);
                }
            }
            if (e instanceof Error) {
                if (e.message.includes("too much recursion")) {
                    // Firefox
                    throwNonFatalErrorConstEval(finalErrorMessage, loc);
                }
            }

            throw e;
        }
    }
}<|MERGE_RESOLUTION|>--- conflicted
+++ resolved
@@ -32,11 +32,8 @@
     isSelfId,
 } from "../ast/ast-helpers";
 import { divFloor, modFloor } from "./util";
-<<<<<<< HEAD
 import { cloneNode } from "../ast/clone";
-=======
 import { sha256 } from "../utils/sha256";
->>>>>>> 524b030f
 
 // TVM integers are signed 257-bit integers
 const minTvmInt: bigint = -(2n ** 256n);
