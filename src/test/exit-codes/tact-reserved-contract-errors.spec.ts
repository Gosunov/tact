--- conflicted
+++ resolved
@@ -80,13 +80,8 @@
 ) {
     expect(code).toBeGreaterThanOrEqual(128);
     expect(code).toBeLessThan(256);
-<<<<<<< HEAD
-    expect([128, 130, 132, 134]).toContain(code);
-    type testedExitCodes = ExitCode128 | "130" | "132" | "134";
-=======
     expect([128, 130, 132, 134, 136]).toContain(code);
-    type testedExitCodes = "128" | "130" | "132" | "134" | "136";
->>>>>>> 2536969f
+    type testedExitCodes = ExitCode128 | "130" | "132" | "134" | "136";
 
     const sendResult = await contract.send(
         treasure.getSender(),
