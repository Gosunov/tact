import type { CompilerContext } from "../context/context";
import { resolveDescriptors } from "../types/resolveDescriptors";
import { resolveAllocations } from "../storage/resolveAllocation";
import { openContext } from "../context/store";
import { resolveStatements } from "../types/resolveStatements";
import { resolveErrors } from "../types/resolveErrors";
import { resolveSignatures } from "../types/resolveSignatures";
import { resolveImports } from "../imports/resolveImports";
import type { VirtualFileSystem } from "../vfs/VirtualFileSystem";
import type { AstModule } from "../ast/ast";
import type { FactoryAst } from "../ast/ast-helpers";
import type { Parser } from "../grammar";
<<<<<<< HEAD
import { constantPropagationAnalysis } from "../optimizer/deprecated/constant-propagation";
=======
import { computeReceiversEffects } from "../types/effects";
>>>>>>> f3b3f41b

export function precompile(
    ctx: CompilerContext,
    project: VirtualFileSystem,
    stdlib: VirtualFileSystem,
    entrypoint: string,
    parser: Parser,
    ast: FactoryAst,
    parsedModules?: AstModule[],
) {
    // Load all sources
    const imported = resolveImports({ entrypoint, project, stdlib, parser });

    // Add information about all the source code entries to the context
    ctx = openContext(ctx, imported.tact, imported.func, parser, parsedModules);

    // First load type descriptors and check that
    //       they all have valid signatures
    ctx = resolveDescriptors(ctx, ast);

    // This creates TLB-style type definitions
    ctx = resolveSignatures(ctx, ast);

    // This checks and resolves all statements
    ctx = resolveStatements(ctx, ast);

    // This extracts error messages
    ctx = resolveErrors(ctx, ast);

    // This creates allocations for all defined types
    ctx = resolveAllocations(ctx);

<<<<<<< HEAD
    // FIXME: Replace this when proper constant propagation is implemented.
    // Delete this line to deactivate constant propagation.
    constantPropagationAnalysis(ctx, ast);
=======
    // To use in code generation to decide if a receiver needs to call the contract storage function
    computeReceiversEffects(ctx);
>>>>>>> f3b3f41b

    // Prepared context
    return ctx;
}<|MERGE_RESOLUTION|>--- conflicted
+++ resolved
@@ -10,11 +10,8 @@
 import type { AstModule } from "../ast/ast";
 import type { FactoryAst } from "../ast/ast-helpers";
 import type { Parser } from "../grammar";
-<<<<<<< HEAD
 import { constantPropagationAnalysis } from "../optimizer/deprecated/constant-propagation";
-=======
 import { computeReceiversEffects } from "../types/effects";
->>>>>>> f3b3f41b
 
 export function precompile(
     ctx: CompilerContext,
@@ -47,14 +44,12 @@
     // This creates allocations for all defined types
     ctx = resolveAllocations(ctx);
 
-<<<<<<< HEAD
+    // To use in code generation to decide if a receiver needs to call the contract storage function
+    computeReceiversEffects(ctx);
+
     // FIXME: Replace this when proper constant propagation is implemented.
     // Delete this line to deactivate constant propagation.
     constantPropagationAnalysis(ctx, ast);
-=======
-    // To use in code generation to decide if a receiver needs to call the contract storage function
-    computeReceiversEffects(ctx);
->>>>>>> f3b3f41b
 
     // Prepared context
     return ctx;
